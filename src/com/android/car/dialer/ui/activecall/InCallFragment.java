--- conflicted
+++ resolved
@@ -134,13 +134,8 @@
                             @Override
                             public void onResourceReady(Drawable resource,
                                     Transition<? super Drawable> glideAnimation) {
-<<<<<<< HEAD
-                                // set showAnimation to false mostly because bindUserProfileView
-                                // called several times, and we don't want the image to flicker
-=======
                                 mBackgroundImage.setAlpha(getResources().getFloat(
                                         R.dimen.config_background_image_alpha));
->>>>>>> 11310191
                                 mBackgroundImage.setBackgroundDrawable(resource);
                                 mAvatarView.setImageDrawable(resource);
                             }
