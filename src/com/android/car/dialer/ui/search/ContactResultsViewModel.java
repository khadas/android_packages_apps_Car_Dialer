/*
 * Copyright (C) 2019 The Android Open Source Project
 *
 * Licensed under the Apache License, Version 2.0 (the "License");
 * you may not use this file except in compliance with the License.
 * You may obtain a copy of the License at
 *
 *      http://www.apache.org/licenses/LICENSE-2.0
 *
 * Unless required by applicable law or agreed to in writing, software
 * distributed under the License is distributed on an "AS IS" BASIS,
 * WITHOUT WARRANTIES OR CONDITIONS OF ANY KIND, either express or implied.
 * See the License for the specific language governing permissions and
 * limitations under the License.
 */

package com.android.car.dialer.ui.search;

import android.app.Application;
import android.content.Context;
import android.content.SharedPreferences;
import android.database.Cursor;
import android.net.Uri;
import android.provider.ContactsContract;
import android.text.TextUtils;

import androidx.annotation.NonNull;
import androidx.annotation.Nullable;
import androidx.lifecycle.AndroidViewModel;
import androidx.lifecycle.LiveData;
import androidx.lifecycle.MediatorLiveData;
import androidx.lifecycle.MutableLiveData;

import com.android.car.dialer.R;
import com.android.car.dialer.livedata.SharedPreferencesLiveData;
<<<<<<< HEAD
=======
import com.android.car.dialer.ui.common.entity.ContactSortingInfo;
>>>>>>> 11310191
import com.android.car.telephony.common.Contact;
import com.android.car.telephony.common.InMemoryPhoneBook;
import com.android.car.telephony.common.ObservableAsyncQuery;
import com.android.car.telephony.common.QueryParam;

import java.util.ArrayList;
import java.util.Collections;
import java.util.Comparator;
import java.util.List;

/** {link AndroidViewModel} used for search functionality. */
public class ContactResultsViewModel extends AndroidViewModel {
    private static final String[] CONTACT_DETAILS_PROJECTION = {
            ContactsContract.Contacts._ID,
            ContactsContract.Contacts.LOOKUP_KEY
    };

    private final ContactResultsLiveData mContactSearchResultsLiveData;
    private final MutableLiveData<String> mSearchQueryLiveData;
    private final SharedPreferencesLiveData mSharedPreferencesLiveData;

    public ContactResultsViewModel(@NonNull Application application) {
        super(application);
        mSearchQueryLiveData = new MutableLiveData<>();
        mSharedPreferencesLiveData =
                new SharedPreferencesLiveData(application, R.string.sort_order_key);
        mContactSearchResultsLiveData = new ContactResultsLiveData(application,
                mSearchQueryLiveData, mSharedPreferencesLiveData);
    }

    void setSearchQuery(String searchQuery) {
        if (TextUtils.equals(mSearchQueryLiveData.getValue(), searchQuery)) {
            return;
        }

        mSearchQueryLiveData.setValue(searchQuery);
    }

    LiveData<List<Contact>> getContactSearchResults() {
        return mContactSearchResultsLiveData;
    }

    String getSearchQuery() {
        return mSearchQueryLiveData.getValue();
    }

    private static class ContactResultsLiveData extends MediatorLiveData<List<Contact>> {
        private final Context mContext;
        private final SearchQueryParamProvider mSearchQueryParamProvider;
        private final ObservableAsyncQuery mObservableAsyncQuery;
<<<<<<< HEAD
        private final SharedPreferencesLiveData mSharedPreferencesLiveData;
        private final Comparator<Contact> mFirstNameComparator =
                (o1, o2) -> o1.compareByDisplayName(o2);
        private final Comparator<Contact> mLastNameComparator =
                (o1, o2) -> o1.compareByAltDisplayName(o2);
=======
        private final LiveData<String> mSearchQueryLiveData;
        private final LiveData<List<Contact>> mContactListLiveData;
        private final SharedPreferencesLiveData mSharedPreferencesLiveData;
>>>>>>> 11310191

        ContactResultsLiveData(Context context,
                LiveData<String> searchQueryLiveData,
                SharedPreferencesLiveData sharedPreferencesLiveData) {
            mContext = context;
            mSearchQueryParamProvider = new SearchQueryParamProvider(searchQueryLiveData);
            mObservableAsyncQuery = new ObservableAsyncQuery(mSearchQueryParamProvider,
                    context.getContentResolver(), this::onQueryFinished);
<<<<<<< HEAD

            addSource(InMemoryPhoneBook.get().getContactsLiveData(), this::onContactsChange);
            addSource(searchQueryLiveData, this::onSearchQueryChanged);

=======

            mContactListLiveData = InMemoryPhoneBook.get().getContactsLiveData();
            addSource(mContactListLiveData, this::onContactsChange);
            mSearchQueryLiveData = searchQueryLiveData;
            addSource(mSearchQueryLiveData, this::onSearchQueryChanged);

>>>>>>> 11310191
            mSharedPreferencesLiveData = sharedPreferencesLiveData;
            addSource(mSharedPreferencesLiveData, this::onSortOrderChanged);
        }

        private void onContactsChange(List<Contact> contactList) {
            if (contactList == null || contactList.isEmpty()) {
                mObservableAsyncQuery.stopQuery();
                setValue(Collections.emptyList());
            } else {
                onSearchQueryChanged(mSearchQueryLiveData.getValue());
            }
        }

        private void onSearchQueryChanged(String searchQuery) {
            if (TextUtils.isEmpty(searchQuery)) {
                mObservableAsyncQuery.stopQuery();
                List<Contact> contacts = mContactListLiveData.getValue();
                setValue(contacts == null ? Collections.emptyList() : contacts);
            } else {
                mObservableAsyncQuery.startQuery();
            }
        }

        private void onSortOrderChanged(SharedPreferences unusedSharedPreferences) {
            if (getValue() == null) {
                return;
            }

            List<Contact> contacts = new ArrayList<>();
            contacts.addAll(getValue());
<<<<<<< HEAD
            Collections.sort(contacts, getComparator());
=======
            Collections.sort(contacts,
                    ContactSortingInfo.getSortingInfo(mContext, mSharedPreferencesLiveData).first);
>>>>>>> 11310191
            setValue(contacts);
        }

        private void onQueryFinished(@Nullable Cursor cursor) {
            if (cursor == null) {
                setValue(Collections.emptyList());
                return;
            }

            List<Contact> contacts = new ArrayList<>();
            while (cursor.moveToNext()) {
                int lookupColIdx = cursor.getColumnIndex(ContactsContract.Contacts.LOOKUP_KEY);
                Contact contact = InMemoryPhoneBook.get().lookupContactByKey(
                        cursor.getString(lookupColIdx));
                if (contact != null) {
                    contacts.add(contact);
                }
            }
<<<<<<< HEAD
            Collections.sort(contacts, getComparator());
=======
            Collections.sort(contacts,
                    ContactSortingInfo.getSortingInfo(mContext, mSharedPreferencesLiveData).first);
>>>>>>> 11310191
            setValue(contacts);
            cursor.close();
        }

        private Comparator<Contact> getComparator() {
            String firstNameSort = mContext.getResources().getString(
                    R.string.give_name_first_title);
            String key = mSharedPreferencesLiveData.getKey();
            if (firstNameSort.equals(
                    mSharedPreferencesLiveData.getValue().getString(key, firstNameSort))) {
                return mFirstNameComparator;
            } else {
                return mLastNameComparator;
            }
        }
    }

    private static class SearchQueryParamProvider implements QueryParam.Provider {
        private final LiveData<String> mSearchQueryLiveData;

        private SearchQueryParamProvider(LiveData<String> searchQueryLiveData) {
            mSearchQueryLiveData = searchQueryLiveData;
        }

        @Nullable
        @Override
        public QueryParam getQueryParam() {
            Uri lookupUri = Uri.withAppendedPath(ContactsContract.Contacts.CONTENT_FILTER_URI,
                    Uri.encode(mSearchQueryLiveData.getValue()));
            return new QueryParam(lookupUri, CONTACT_DETAILS_PROJECTION,
                    ContactsContract.Contacts.HAS_PHONE_NUMBER + "!=0",
                    /* selectionArgs= */null, /* orderBy= */null);
        }
    }
}<|MERGE_RESOLUTION|>--- conflicted
+++ resolved
@@ -33,10 +33,7 @@
 
 import com.android.car.dialer.R;
 import com.android.car.dialer.livedata.SharedPreferencesLiveData;
-<<<<<<< HEAD
-=======
 import com.android.car.dialer.ui.common.entity.ContactSortingInfo;
->>>>>>> 11310191
 import com.android.car.telephony.common.Contact;
 import com.android.car.telephony.common.InMemoryPhoneBook;
 import com.android.car.telephony.common.ObservableAsyncQuery;
@@ -44,7 +41,6 @@
 
 import java.util.ArrayList;
 import java.util.Collections;
-import java.util.Comparator;
 import java.util.List;
 
 /** {link AndroidViewModel} used for search functionality. */
@@ -87,17 +83,9 @@
         private final Context mContext;
         private final SearchQueryParamProvider mSearchQueryParamProvider;
         private final ObservableAsyncQuery mObservableAsyncQuery;
-<<<<<<< HEAD
-        private final SharedPreferencesLiveData mSharedPreferencesLiveData;
-        private final Comparator<Contact> mFirstNameComparator =
-                (o1, o2) -> o1.compareByDisplayName(o2);
-        private final Comparator<Contact> mLastNameComparator =
-                (o1, o2) -> o1.compareByAltDisplayName(o2);
-=======
         private final LiveData<String> mSearchQueryLiveData;
         private final LiveData<List<Contact>> mContactListLiveData;
         private final SharedPreferencesLiveData mSharedPreferencesLiveData;
->>>>>>> 11310191
 
         ContactResultsLiveData(Context context,
                 LiveData<String> searchQueryLiveData,
@@ -106,19 +94,12 @@
             mSearchQueryParamProvider = new SearchQueryParamProvider(searchQueryLiveData);
             mObservableAsyncQuery = new ObservableAsyncQuery(mSearchQueryParamProvider,
                     context.getContentResolver(), this::onQueryFinished);
-<<<<<<< HEAD
-
-            addSource(InMemoryPhoneBook.get().getContactsLiveData(), this::onContactsChange);
-            addSource(searchQueryLiveData, this::onSearchQueryChanged);
-
-=======
 
             mContactListLiveData = InMemoryPhoneBook.get().getContactsLiveData();
             addSource(mContactListLiveData, this::onContactsChange);
             mSearchQueryLiveData = searchQueryLiveData;
             addSource(mSearchQueryLiveData, this::onSearchQueryChanged);
 
->>>>>>> 11310191
             mSharedPreferencesLiveData = sharedPreferencesLiveData;
             addSource(mSharedPreferencesLiveData, this::onSortOrderChanged);
         }
@@ -149,12 +130,8 @@
 
             List<Contact> contacts = new ArrayList<>();
             contacts.addAll(getValue());
-<<<<<<< HEAD
-            Collections.sort(contacts, getComparator());
-=======
             Collections.sort(contacts,
                     ContactSortingInfo.getSortingInfo(mContext, mSharedPreferencesLiveData).first);
->>>>>>> 11310191
             setValue(contacts);
         }
 
@@ -173,26 +150,10 @@
                     contacts.add(contact);
                 }
             }
-<<<<<<< HEAD
-            Collections.sort(contacts, getComparator());
-=======
             Collections.sort(contacts,
                     ContactSortingInfo.getSortingInfo(mContext, mSharedPreferencesLiveData).first);
->>>>>>> 11310191
             setValue(contacts);
             cursor.close();
-        }
-
-        private Comparator<Contact> getComparator() {
-            String firstNameSort = mContext.getResources().getString(
-                    R.string.give_name_first_title);
-            String key = mSharedPreferencesLiveData.getKey();
-            if (firstNameSort.equals(
-                    mSharedPreferencesLiveData.getValue().getString(key, firstNameSort))) {
-                return mFirstNameComparator;
-            } else {
-                return mLastNameComparator;
-            }
         }
     }
 
